--- conflicted
+++ resolved
@@ -236,18 +236,11 @@
                             label = None if hide_labels else (f'{id} {names[c]}' if hide_conf else \
                                 (f'{id} {conf:.2f}' if hide_class else f'{id} {names[c]} {conf:.2f}'))
                             color = colors(c, True)
-<<<<<<< HEAD
-                            annotator.box_label(bboxes, label, color=color)
-                            if save_trajectories:
-                                if hasattr(tracker_list[i], 'trajectory'):
-                                    tracker_list[i].trajectory(im0, color=color)
-=======
                             annotator.box_label(bbox, label, color=color)
 
                             if save_trajectories and tracking_method == 'strongsort':
                                 q = output[7]
                                 tracker_list[i].trajectory(im0, q, color=color)
->>>>>>> 0bcdd8c3
                             if save_crop:
                                 txt_file_name = txt_file_name if (isinstance(path, list) and len(path) > 1) else ''
                                 save_one_box(bbox.astype(np.int16), imc, file=save_dir / 'crops' / txt_file_name / names[c] / f'{id}' / f'{p.stem}.jpg', BGR=True)
