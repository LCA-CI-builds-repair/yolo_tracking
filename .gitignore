.*/
.*

# interpreter bytecode
__pycache__/

<<<<<<< HEAD
=======
# experiment results
runs/

# evaluation tools folder
val_utils/

# zip files
*.zip

>>>>>>> 0bcdd8c3
# exports
*_openvino_model
*.torchscript
*.pt
*.onnx
*.engine

*.pyc

runs/
val_utils/
venv/<|MERGE_RESOLUTION|>--- conflicted
+++ resolved
@@ -4,8 +4,6 @@
 # interpreter bytecode
 __pycache__/
 
-<<<<<<< HEAD
-=======
 # experiment results
 runs/
 
@@ -15,7 +13,6 @@
 # zip files
 *.zip
 
->>>>>>> 0bcdd8c3
 # exports
 *_openvino_model
 *.torchscript
